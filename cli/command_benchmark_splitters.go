package cli

import (
	"context"
	"math"
	"math/rand"
	"sort"
	"strings"
	"time"

	"github.com/pkg/errors"

	"github.com/kopia/kopia/internal/clock"
	"github.com/kopia/kopia/repo/splitter"
)

var (
	benchmarkSplitterCommand     = benchmarkCommands.Command("splitter", "Run splitter benchmarks")
	benchmarkSplitterRandSeed    = benchmarkSplitterCommand.Flag("rand-seed", "Random seed").Default("42").Int64()
	benchmarkSplitterBlockSize   = benchmarkSplitterCommand.Flag("data-size", "Size of a data to split").Default("32MB").Bytes()
	benchmarkSplitterBlockCount  = benchmarkSplitterCommand.Flag("block-count", "Number of data blocks to split").Default("16").Int()
	benchmarkSplitterPrintOption = benchmarkSplitterCommand.Flag("print-options", "Print out fastest dynamic splitter option").Bool()
)

<<<<<<< HEAD
func runBenchmarkSplitterAction(ctx context.Context, rep repo.Repository) error { //nolint:funlen
=======
func runBenchmarkSplitterAction(ctx context.Context) error {
>>>>>>> 34bf4965
	type benchResult struct {
		splitter     string
		duration     time.Duration
		segmentCount int
		min          int
		p10          int
		p25          int
		p50          int
		p75          int
		p90          int
		max          int
	}

	var results []benchResult

	var best benchResult

	best.duration = math.MaxInt64

	// generate data blocks
	var dataBlocks [][]byte

	rnd := rand.New(rand.NewSource(*benchmarkSplitterRandSeed)) //nolint:gosec

	for i := 0; i < *benchmarkSplitterBlockCount; i++ {
		b := make([]byte, *benchmarkSplitterBlockSize)
		if _, err := rnd.Read(b); err != nil {
			return errors.Wrap(err, "error generating random data")
		}

		dataBlocks = append(dataBlocks, b)
	}

	log(ctx).Infof("splitting %v blocks of %v each", *benchmarkSplitterBlockCount, *benchmarkSplitterBlockSize)

	for _, sp := range splitter.SupportedAlgorithms() {
		fact := splitter.GetFactory(sp)

		var segmentLengths []int

		t0 := clock.Now()

		for _, data := range dataBlocks {
			s := fact()

			d := data
			for len(d) > 0 {
				n := s.NextSplitPoint(d)
				if n < 0 {
					segmentLengths = append(segmentLengths, len(d))
					break
				}

				segmentLengths = append(segmentLengths, n)
				d = d[n:]
			}
		}

		dur := clock.Since(t0)

		sort.Ints(segmentLengths)

		r := benchResult{
			sp,
			dur,
			len(segmentLengths),
			segmentLengths[0],
			segmentLengths[len(segmentLengths)*10/100],
			segmentLengths[len(segmentLengths)*25/100],
			segmentLengths[len(segmentLengths)*50/100],
			segmentLengths[len(segmentLengths)*75/100],
			segmentLengths[len(segmentLengths)*90/100],
			segmentLengths[len(segmentLengths)-1],
		}

		printStdout("%-25v %6v ms count:%v min:%v 10th:%v 25th:%v 50th:%v 75th:%v 90th:%v max:%v\n",
			r.splitter,
			r.duration.Nanoseconds()/1e6,
			r.segmentCount,
			r.min, r.p10, r.p25, r.p50, r.p75, r.p90, r.max)

		results = append(results, r)
	}

	sort.Slice(results, func(i, j int) bool {
		return results[i].duration < results[j].duration
	})
	printStdout("-----------------------------------------------------------------\n")

	for ndx, r := range results {
		printStdout("%3v. %-25v %6v ms count:%v min:%v 10th:%v 25th:%v 50th:%v 75th:%v 90th:%v max:%v\n",
			ndx,
			r.splitter,
			r.duration.Nanoseconds()/1e6,
			r.segmentCount,
			r.min, r.p10, r.p25, r.p50, r.p75, r.p90, r.max)

		if best.duration > r.duration && !strings.HasPrefix(r.splitter, "FIXED") {
			best = r
		}
	}

	if *benchmarkSplitterPrintOption {
		printStdout("Fastest option for this machine is: --object-splitter=%s\n", best.splitter)
	}

	return nil
}

func init() {
	benchmarkSplitterCommand.Action(noRepositoryAction(runBenchmarkSplitterAction))
}<|MERGE_RESOLUTION|>--- conflicted
+++ resolved
@@ -22,11 +22,7 @@
 	benchmarkSplitterPrintOption = benchmarkSplitterCommand.Flag("print-options", "Print out fastest dynamic splitter option").Bool()
 )
 
-<<<<<<< HEAD
 func runBenchmarkSplitterAction(ctx context.Context, rep repo.Repository) error { //nolint:funlen
-=======
-func runBenchmarkSplitterAction(ctx context.Context) error {
->>>>>>> 34bf4965
 	type benchResult struct {
 		splitter     string
 		duration     time.Duration
