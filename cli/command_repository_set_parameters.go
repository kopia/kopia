--- conflicted
+++ resolved
@@ -142,11 +142,7 @@
 	}
 
 	if upgradeToEpochManager {
-<<<<<<< HEAD
-		if err := format.WriteLegacyIndexPoisonBlob(ctx, rep.BlobStorage()); err != nil {
-=======
 		if err := content.WriteLegacyIndexPoisonBlob(ctx, rep.BlobStorage()); err != nil {
->>>>>>> c5b8510b
 			log(ctx).Errorf("unable to write legacy index poison blob: %v", err)
 		}
 	}
@@ -154,10 +150,6 @@
 	return nil
 }
 
-<<<<<<< HEAD
-func (c *commandRepositorySetParameters) run(ctx context.Context, rep repo.DirectRepositoryWriter) error {
-	var anyChange bool
-=======
 func updateEpochParameters(mp *format.MutableParameters, anyChange, upgradeToEpochManager *bool) {
 	*anyChange = true
 
@@ -171,7 +163,6 @@
 		mp.Version = format.FormatVersion2
 	}
 }
->>>>>>> c5b8510b
 
 func (c *commandRepositorySetParameters) disableBlobRetention(ctx context.Context, blobcfg *format.BlobStorageConfiguration, anyChange *bool) {
 	log(ctx).Infof("disabling blob retention")
@@ -204,15 +195,7 @@
 		updateEpochParameters(&mp, &anyChange, &upgradeToEpochManager)
 	}
 
-<<<<<<< HEAD
-		if !mp.EpochParameters.Enabled {
-			mp.EpochParameters = epoch.DefaultParameters()
-			mp.IndexVersion = 2
-			upgradeToEpochManager = true
-		}
-=======
 	c.setSizeMBParameter(ctx, c.maxPackSizeMB, "maximum pack size", &mp.MaxPackSize, &anyChange)
->>>>>>> c5b8510b
 
 	// prevent downgrade of index format
 	if c.indexFormatVersion != 0 && c.indexFormatVersion != mp.IndexVersion {
@@ -223,18 +206,6 @@
 		}
 	}
 
-<<<<<<< HEAD
-	c.setSizeMBParameter(ctx, c.maxPackSizeMB, "maximum pack size", &mp.MaxPackSize, &anyChange)
-
-	// prevent downgrade of index format
-	if c.indexFormatVersion > mp.IndexVersion {
-		c.setIntParameter(ctx, c.indexFormatVersion, "index format version", &mp.IndexVersion, &anyChange)
-	} else if c.indexFormatVersion > 0 && c.indexFormatVersion != mp.IndexVersion {
-		return errors.Errorf("index format version can only be upgraded")
-	}
-
-=======
->>>>>>> c5b8510b
 	if c.retentionMode == "none" {
 		if blobcfg.IsRetentionEnabled() {
 			// disable blob retention if already enabled
@@ -259,12 +230,7 @@
 		return errors.Errorf("no changes")
 	}
 
-<<<<<<< HEAD
-	err = updateRepositoryParameters(ctx, upgradeToEpochManager, mp, rep, blobcfg, requiredFeatures)
-	if err != nil {
-=======
 	if err := updateRepositoryParameters(ctx, upgradeToEpochManager, mp, rep, blobcfg, requiredFeatures); err != nil {
->>>>>>> c5b8510b
 		return errors.Wrap(err, "error updating repository parameters")
 	}
 
