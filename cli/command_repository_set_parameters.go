--- conflicted
+++ resolved
@@ -121,33 +121,6 @@
 	log(ctx).Infof(" - setting %v to %s.\n", desc, v)
 }
 
-<<<<<<< HEAD
-func (c *commandRepositorySetParameters) updateEpochParameters(mp *format.MutableParameters, anyChange, upgradeToEpochManager *bool) {
-	*anyChange = true
-
-	if !mp.EpochParameters.Enabled {
-		mp.EpochParameters = epoch.DefaultParameters()
-		mp.IndexVersion = 2
-		*upgradeToEpochManager = true
-	}
-
-	if mp.Version < format.FormatVersion2 {
-		mp.Version = format.FormatVersion2
-	}
-}
-
-func (c *commandRepositorySetParameters) disableBlobRetention(ctx context.Context, blobcfg *format.BlobStorageConfiguration, anyChange *bool) {
-	log(ctx).Infof("disabling blob retention")
-
-	blobcfg.RetentionMode = ""
-	blobcfg.RetentionPeriod = 0
-	*anyChange = true
-}
-
-func (c *commandRepositorySetParameters) applyNewParameters(ctx context.Context, rep repo.DirectRepositoryWriter, requiredFeatures []feature.Required, blobcfg format.BlobStorageConfiguration, mp format.MutableParameters, upgradeToEpochManager bool) error {
-	if upgradeToEpochManager {
-		log(ctx).Infof("migrating current indexes to epoch format")
-=======
 func updateRepositoryParameters(
 	ctx context.Context,
 	upgradeToEpochManager bool,
@@ -179,7 +152,29 @@
 
 func (c *commandRepositorySetParameters) run(ctx context.Context, rep repo.DirectRepositoryWriter) error {
 	var anyChange bool
->>>>>>> 2687362b
+
+	if !mp.EpochParameters.Enabled {
+		mp.EpochParameters = epoch.DefaultParameters()
+		mp.IndexVersion = 2
+		*upgradeToEpochManager = true
+	}
+
+	if mp.Version < format.FormatVersion2 {
+		mp.Version = format.FormatVersion2
+	}
+}
+
+func (c *commandRepositorySetParameters) disableBlobRetention(ctx context.Context, blobcfg *format.BlobStorageConfiguration, anyChange *bool) {
+	log(ctx).Infof("disabling blob retention")
+
+	blobcfg.RetentionMode = ""
+	blobcfg.RetentionPeriod = 0
+	*anyChange = true
+}
+
+func (c *commandRepositorySetParameters) applyNewParameters(ctx context.Context, rep repo.DirectRepositoryWriter, requiredFeatures []feature.Required, blobcfg format.BlobStorageConfiguration, mp format.MutableParameters, upgradeToEpochManager bool) error {
+	if upgradeToEpochManager {
+		log(ctx).Infof("migrating current indexes to epoch format")
 
 		if err := rep.ContentManager().PrepareUpgradeToIndexBlobManagerV1(ctx, mp.EpochParameters); err != nil {
 			return errors.Wrap(err, "error upgrading indexes")
@@ -222,15 +217,7 @@
 		c.updateEpochParameters(&mp, &anyChange, &upgradeToEpochManager)
 	}
 
-<<<<<<< HEAD
 	c.setSizeMBParameter(ctx, c.maxPackSizeMB, "maximum pack size", &mp.MaxPackSize, &anyChange)
-=======
-		if !mp.EpochParameters.Enabled {
-			mp.EpochParameters = epoch.DefaultParameters()
-			mp.IndexVersion = 2
-			upgradeToEpochManager = true
-		}
->>>>>>> 2687362b
 
 	// prevent downgrade of index format
 	if c.indexFormatVersion != 0 && c.indexFormatVersion != mp.IndexVersion {
@@ -241,18 +228,6 @@
 		}
 	}
 
-<<<<<<< HEAD
-=======
-	c.setSizeMBParameter(ctx, c.maxPackSizeMB, "maximum pack size", &mp.MaxPackSize, &anyChange)
-
-	// prevent downgrade of index format
-	if c.indexFormatVersion > mp.IndexVersion {
-		c.setIntParameter(ctx, c.indexFormatVersion, "index format version", &mp.IndexVersion, &anyChange)
-	} else if c.indexFormatVersion > 0 && c.indexFormatVersion != mp.IndexVersion {
-		return errors.Errorf("index format version can only be upgraded")
-	}
-
->>>>>>> 2687362b
 	if c.retentionMode == "none" {
 		if blobcfg.IsRetentionEnabled() {
 			// disable blob retention if already enabled
@@ -277,12 +252,8 @@
 		return errors.Errorf("no changes")
 	}
 
-<<<<<<< HEAD
-	if err := c.applyNewParameters(ctx, rep, requiredFeatures, blobcfg, mp, upgradeToEpochManager); err != nil {
-=======
 	err = updateRepositoryParameters(ctx, upgradeToEpochManager, mp, rep, blobcfg, requiredFeatures)
 	if err != nil {
->>>>>>> 2687362b
 		return errors.Wrap(err, "error updating repository parameters")
 	}
 
