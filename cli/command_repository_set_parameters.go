--- conflicted
+++ resolved
@@ -196,9 +196,6 @@
 	}
 
 	c.setSizeMBParameter(ctx, c.maxPackSizeMB, "maximum pack size", &mp.MaxPackSize, &anyChange)
-<<<<<<< HEAD
-	c.setIntParameter(ctx, c.indexFormatVersion, "index format version", &mp.IndexVersion, &anyChange)
-=======
 
 	// prevent downgrade of index format
 	if c.indexFormatVersion != 0 && c.indexFormatVersion != mp.IndexVersion {
@@ -208,7 +205,6 @@
 			return errors.Errorf("index format version can only be upgraded")
 		}
 	}
->>>>>>> 5e62c1b3
 
 	if c.retentionMode == "none" {
 		if blobcfg.IsRetentionEnabled() {
