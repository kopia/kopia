--- conflicted
+++ resolved
@@ -182,8 +182,6 @@
 	env.RunAndExpectSuccess(t, "index", "epoch", "list")
 }
 
-<<<<<<< HEAD
-=======
 // TestRepositorySetParametersDowngrade test that a repository cannot be downgraded by using `set-parameters`.
 func (s *formatSpecificTestSuite) TestRepositorySetParametersDowngrade(t *testing.T) {
 	env := s.setupInMemoryRepo(t)
@@ -227,7 +225,6 @@
 	require.Contains(t, out, "Index Format:        v2")
 }
 
->>>>>>> 5e62c1b3
 func (s *formatSpecificTestSuite) TestRepositorySetParametersRequiredFeatures(t *testing.T) {
 	env := s.setupInMemoryRepo(t)
 
