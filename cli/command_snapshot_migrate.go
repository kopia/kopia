--- conflicted
+++ resolved
@@ -73,16 +73,12 @@
 
 	c.svc.getProgress().StartShared()
 
-<<<<<<< HEAD
-	c.svc.onCtrlC(func() {
+	c.svc.onTerminate(func() {
 		// use new context as old one may have already errored out
 		var canfn context.CancelFunc
 		ctx, canfn = context.WithTimeout(context.Background(), debug.PPROFDumpTimeout)
 		defer canfn()
 
-=======
-	c.svc.onTerminate(func() {
->>>>>>> c56d3303
 		mu.Lock()
 		defer mu.Unlock()
 
