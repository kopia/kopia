--- conflicted
+++ resolved
@@ -29,14 +29,13 @@
 	c.onFatalErrorCallbacks = append(c.onFatalErrorCallbacks, f)
 }
 
-<<<<<<< HEAD
-func (c *App) onSigTerm(f func()) {
-	onSig(c.simulatedSigTerm, SignalTerminate, f)
+func (c *App) onSigDump(f func()) {
+	onSig(c.simulatedSigDump, SignalDump, f)
 }
-=======
+
 func (c *App) onTerminate(f func()) {
 	s := make(chan os.Signal, 1)
-	signal.Notify(s, os.Interrupt, syscall.SIGTERM)
+	signal.Notify(s, os.Interrupt, syscall.SIGTERM, syscall.SIGINT)
 
 	go func() {
 		// invoke the function when either real or simulated Ctrl-C signal is delivered
@@ -45,14 +44,11 @@
 			if !v {
 				return
 			}
->>>>>>> c56d3303
 
-func (c *App) onSigDump(f func()) {
-	onSig(c.simulatedSigDump, SignalDump, f)
-}
-
-func (c *App) onCtrlC(f func()) {
-	onSig(c.simulatedCtrlC, SignalInterrupt, f)
+		case <-s:
+		}
+		f()
+	}()
 }
 
 func (c *App) openRepository(ctx context.Context, required bool) (repo.Repository, error) {
