--- conflicted
+++ resolved
@@ -3,11 +3,8 @@
 import (
 	"context"
 	"io"
-<<<<<<< HEAD
 	"runtime"
-=======
 	"os"
->>>>>>> c56d3303
 
 	"github.com/alecthomas/kingpin/v2"
 	"go.uber.org/multierr"
@@ -58,7 +55,6 @@
 	}()
 
 	return stdoutReader, stderrReader, func() error {
-<<<<<<< HEAD
 			var err error
 			for oneError := range resultErr {
 				err = multierr.Append(err, oneError)
@@ -66,11 +62,7 @@
 
 			//nolint:wrapcheck
 			return err
-		}, func() {
-=======
-			return <-resultErr
 		}, func(_ os.Signal) {
->>>>>>> c56d3303
 			// deliver simulated Ctrl-C to the app.
 			c.simulatedCtrlC <- true
 		}
