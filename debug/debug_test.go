--- conflicted
+++ resolved
@@ -15,7 +15,6 @@
 		expect []string
 	}{
 		{
-<<<<<<< HEAD
 			in:  "foo=bar",
 			key: "foo",
 			expect: []string{
@@ -45,20 +44,11 @@
 			},
 		},
 		{
-=======
->>>>>>> b2271dd2
 			in:  "foo=bar:first=one=1,two=2:second:third",
 			key: "first",
 			expect: []string{
 				"one=1",
 				"two=2",
-			},
-		},
-		{
-			in:  "foo=bar:first=one=1,two=2:second:third",
-			key: "foo",
-			expect: []string{
-				"bar",
 			},
 		},
 		{
