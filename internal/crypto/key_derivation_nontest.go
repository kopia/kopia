//go:build !testing
// +build !testing

package crypto

import (
	"fmt"

	"github.com/pkg/errors"
)

const (
	// MasterKeyLength describes the length of the master key.
	MasterKeyLength = 32
)

// DefaultKeyDerivationAlgorithm is the key derivation algorithm for new configurations.
const DefaultKeyDerivationAlgorithm = ScryptAlgorithm

<<<<<<< HEAD
type Parameters interface {
	GetKeyDerivationAlgorithm() string
}

=======
// KeyDeriver is an interface that contains methods for deriving a key from a password.
>>>>>>> 04c3f15a
type KeyDeriver interface {
	DeriveKeyFromPassword(password string, salt []byte) ([]byte, error)
	RecommendedSaltLength() int
}

//nolint:gochecknoglobals
var keyDerivers = map[string]KeyDeriver{}

// RegisterKeyDerivers registers various key derivation functions.
func RegisterKeyDerivers(name string, keyDeriver KeyDeriver) {
	if _, ok := keyDerivers[name]; ok {
		panic(fmt.Sprintf("key deriver (%s) is already registered", name))
	}

	keyDerivers[name] = keyDeriver
}

// DeriveKeyFromPassword derives encryption key using the provided password and per-repository unique ID.
func DeriveKeyFromPassword(password string, salt []byte, algorithm string) ([]byte, error) {
	kd, ok := keyDerivers[algorithm]
	if !ok {
		return nil, errors.Errorf("unsupported key algorithm: %v, supported algorithms %v", algorithm, AllowedKeyDerivationAlgorithms())
	}

	//nolint:wrapcheck
	return kd.DeriveKeyFromPassword(password, salt)
}

// RecommendedSaltLength returns the recommended salt length of a given key derivation algorithm.
func RecommendedSaltLength(algorithm string) (int, error) {
	kd, ok := keyDerivers[algorithm]
	if !ok {
		return 0, errors.Errorf("unsupported key algorithm: %v, supported algorithms %v", algorithm, AllowedKeyDerivationAlgorithms())
	}

	return kd.RecommendedSaltLength(), nil
}

// AllowedKeyDerivationAlgorithms returns a slice of the allowed key derivation algorithms.
func AllowedKeyDerivationAlgorithms() []string {
	kdAlgorithms := make([]string, 0, len(keyDerivers))
	for k := range keyDerivers {
		kdAlgorithms = append(kdAlgorithms, k)
	}

	return kdAlgorithms
}<|MERGE_RESOLUTION|>--- conflicted
+++ resolved
@@ -17,14 +17,11 @@
 // DefaultKeyDerivationAlgorithm is the key derivation algorithm for new configurations.
 const DefaultKeyDerivationAlgorithm = ScryptAlgorithm
 
-<<<<<<< HEAD
 type Parameters interface {
 	GetKeyDerivationAlgorithm() string
 }
 
-=======
 // KeyDeriver is an interface that contains methods for deriving a key from a password.
->>>>>>> 04c3f15a
 type KeyDeriver interface {
 	DeriveKeyFromPassword(password string, salt []byte) ([]byte, error)
 	RecommendedSaltLength() int
