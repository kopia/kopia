--- conflicted
+++ resolved
@@ -80,18 +80,15 @@
 // ProfileConfigs configuration flags for all requested profiles.
 type ProfileConfigs struct {
 	mu sync.Mutex
-<<<<<<< HEAD
-	//+checklocks:mu
-=======
 	// wrt represents the final destination for the PPROF PEM output.  Typically,
 	// this is attached to stderr or log output.  A custom writer is used because
 	// not all loggers support line oriented output through the io.Writer interface...
 	// support is often attached th a io.StringWriter.
 	// +checklocks:mu
->>>>>>> 6034b0e7
 	wrt Writer
 	//+checklocks:mu
 	pcm map[ProfileName]*ProfileConfig
+	//+checklocks:mu
 	src string
 }
 
