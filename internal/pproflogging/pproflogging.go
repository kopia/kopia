// Package pproflogging for pproflogging helper functions.
package pproflogging

import (
	"bufio"
	"bytes"
	"context"
	"encoding/pem"
	"errors"
	"fmt"
	"io"
	"os"
	"runtime"
	"runtime/pprof"
	"strconv"
	"strings"
	"sync"
	"time"

	"github.com/kopia/kopia/repo/logging"
)

var log = logging.Module("kopia/pproflogging")

// ProfileName the name of the profile (see: runtime/pprof/Lookup).
type ProfileName string

const (
	pair = 2
	// PPROFDumpTimeout when dumping PPROF data, set an upper bound on the time it can take to log.
	PPROFDumpTimeout = 15 * time.Second
)

const (
	// DefaultDebugProfileRate default sample/data fraction for profile sample collection rates (1/x, where x is the
	// data fraction sample rate).
	DefaultDebugProfileRate = 100
	// DefaultDebugProfileDumpBufferSizeB default size of the pprof output buffer.
	DefaultDebugProfileDumpBufferSizeB = 1 << 17
)

const (
	// EnvVarKopiaDebugPprof environment variable that contains the pprof dump configuration.
	EnvVarKopiaDebugPprof = "KOPIA_PPROF_LOGGING_CONFIG"
)

// flags used to configure profiling in EnvVarKopiaDebugPprof.
const (
	// KopiaDebugFlagForceGc force garbage collection before dumping heap data.
	KopiaDebugFlagForceGc = "forcegc"
	// KopiaDebugFlagDebug value of the profiles `debug` parameter.
	KopiaDebugFlagDebug = "debug"
	// KopiaDebugFlagRate rate setting for the named profile (if available). always an integer.
	KopiaDebugFlagRate = "rate"
)

const (
	// ProfileNameBlock block profile key.
	ProfileNameBlock ProfileName = "block"
	// ProfileNameMutex mutex profile key.
	ProfileNameMutex = "mutex"
	// ProfileNameCPU cpu profile key.
	ProfileNameCPU = "cpu"
)

var (
	// ErrEmptyProfileName returned when a profile configuration flag has no argument.
	ErrEmptyProfileName = errors.New("empty profile flag")

	//nolint:gochecknoglobals
	pprofConfigs = newProfileConfigs(os.Stderr)
)

// Writer interface supports destination for PEM output.
type Writer interface {
	io.Writer
	io.StringWriter
}

// ProfileConfigs configuration flags for all requested profiles.
type ProfileConfigs struct {
	mu sync.Mutex
	// +checklocks:mu
	wrt Writer
	// +checklocks:mu
	pcm map[ProfileName]*ProfileConfig
}

type pprofSetRate struct {
	setter       func(int)
	defaultValue int
}

//nolint:gochecknoglobals
var pprofProfileRates = map[ProfileName]pprofSetRate{
	ProfileNameBlock: {
		setter:       func(x int) { runtime.SetBlockProfileRate(x) },
		defaultValue: DefaultDebugProfileRate,
	},
	ProfileNameMutex: {
		setter:       func(x int) { runtime.SetMutexProfileFraction(x) },
		defaultValue: DefaultDebugProfileRate,
	},
}

func newProfileConfigs(wrt Writer) *ProfileConfigs {
	q := &ProfileConfigs{
		wrt: wrt,
	}

	return q
}

// LoadProfileConfig configure PPROF profiling from the config in ppconfigss.
func LoadProfileConfig(ctx context.Context, ppconfigss string) (map[ProfileName]*ProfileConfig, error) {
<<<<<<< HEAD
	// if empty, then don't bother configuring but emit a log message - use might be expecting them to be configured
=======
	// if empty, then don't bother configuring but emit a log message - user might be expecting them to be configured
>>>>>>> 6411f58f
	if ppconfigss == "" {
		log(ctx).Debug("no profile configuration. skipping PPROF setup")
		return nil, nil
	}

	bufSizeB := DefaultDebugProfileDumpBufferSizeB

	// look for matching services.  "*" signals all services for profiling
	log(ctx).Info("configuring profile buffers")

	// acquire global lock when performing operations with global side-effects
	return parseProfileConfigs(bufSizeB, ppconfigss)
}

// ProfileConfig configuration flags for a profile.
type ProfileConfig struct {
	flags []string
	buf   *bytes.Buffer
}

// GetValue get the value of the named flag, `s`.  False will be returned
// if the flag does not exist. True will be returned if flag exists without
// a value.
func (p *ProfileConfig) GetValue(s string) (string, bool) {
	for _, f := range p.flags {
		kvs := strings.SplitN(f, "=", pair)
		if kvs[0] != s {
			continue
		}

		if len(kvs) == 1 {
			return "", true
		}

		return kvs[1], true
	}

	return "", false
}

func parseProfileConfigs(bufSizeB int, ppconfigs string) (map[ProfileName]*ProfileConfig, error) {
	pbs := map[ProfileName]*ProfileConfig{}
	allProfileOptions := strings.Split(ppconfigs, ":")

	for _, profileOptionWithFlags := range allProfileOptions {
		// of those, see if any have profile specific settings
		profileFlagNameValuePairs := strings.SplitN(profileOptionWithFlags, "=", pair)
		flagValue := ""

		if len(profileFlagNameValuePairs) > 1 {
<<<<<<< HEAD
			// only <key>=<value? allowed
=======
			// only <key>=<value> allowed
>>>>>>> 6411f58f
			flagValue = profileFlagNameValuePairs[1]
		}

		flagKey := ProfileName(profileFlagNameValuePairs[0])
		if flagKey == "" {
			return nil, ErrEmptyProfileName
		}

		pbs[flagKey] = newProfileConfig(bufSizeB, flagValue)
	}

	return pbs, nil
}

// newProfileConfig create a new profiling configuration.
func newProfileConfig(bufSizeB int, ppconfig string) *ProfileConfig {
	q := &ProfileConfig{
		buf: bytes.NewBuffer(make([]byte, 0, bufSizeB)),
	}

	flgs := strings.Split(ppconfig, ",")
	if len(flgs) > 0 && flgs[0] != "" { // len(flgs) > 1 && flgs[0] == "" should never happen
		q.flags = flgs
	}

	return q
}

func setupProfileFractions(ctx context.Context, profileBuffers map[ProfileName]*ProfileConfig) {
	for k, pprofset := range pprofProfileRates {
		v, ok := profileBuffers[k]
		if !ok {
			// profile not configured - leave it alone
			continue
		}

		if v == nil {
			// profile configured, but no rate - set to default
			pprofset.setter(pprofset.defaultValue)
			continue
		}

		s, _ := v.GetValue(KopiaDebugFlagRate)
		if s == "" {
			// flag without an argument - set to default
			pprofset.setter(pprofset.defaultValue)
			continue
		}

		n1, err := strconv.Atoi(s)
		if err != nil {
			log(ctx).With("cause", err).Warnf("invalid PPROF rate, %q, for %s: %v", s, k)
			continue
		}

		log(ctx).Debugf("setting PPROF rate, %d, for %s", n1, k)
		pprofset.setter(n1)
	}
}

// clearProfileFractions set the profile fractions to their zero values.
func clearProfileFractions(profileBuffers map[ProfileName]*ProfileConfig) {
	for k, pprofset := range pprofProfileRates {
		v := profileBuffers[k]
		if v == nil { // fold missing values and empty values
			continue
		}

		_, ok := v.GetValue(KopiaDebugFlagRate)
		if !ok { // only care if a value might have been set before
			continue
		}

		pprofset.setter(0)
	}
}

// StartProfileBuffers start profile buffers for enabled profiles/trace.  Buffers
// are returned in an slice of buffers: CPU, Heap and trace respectively.  class is used to distinguish profiles
// external to kopia.
func StartProfileBuffers(ctx context.Context) {
	ppconfigs := os.Getenv(EnvVarKopiaDebugPprof)
	// if empty, then don't bother configuring but emit a log message - use might be expecting them to be configured
	if ppconfigs == "" {
		log(ctx).Warn("no profile buffers enabled")
		return
	}

	bufSizeB := DefaultDebugProfileDumpBufferSizeB

	// look for matching services.  "*" signals all services for profiling
	log(ctx).Debug("configuring profile buffers")

	// acquire global lock when performing operations with global side-effects
	pprofConfigs.mu.Lock()
	defer pprofConfigs.mu.Unlock()

	var err error

	pprofConfigs.pcm, err = parseProfileConfigs(bufSizeB, ppconfigs)
	if err != nil {
		log(ctx).With("cause", err).Warnf("cannot start PPROF config, %q, due to parse error", ppconfigs)
		return
	}

	// profiling rates need to be set before starting profiling
	setupProfileFractions(ctx, pprofConfigs.pcm)

	// cpu has special initialization
	v, ok := pprofConfigs.pcm[ProfileNameCPU]
	if ok {
		err := pprof.StartCPUProfile(v.buf)
		if err != nil {
			log(ctx).With("cause", err).Warn("cannot start cpu PPROF")
			delete(pprofConfigs.pcm, ProfileNameCPU)
		}
	}
}

// DumpPem dump a PEM version of the byte slice, bs, into writer, wrt.
func DumpPem(bs []byte, types string, wrt *os.File) error {
	// err0 for background process
	var err0 error

	blk := &pem.Block{
		Type:  types,
		Bytes: bs,
	}
	// wrt is likely a line oriented writer, so writing individual lines
	// will make best use of output buffer and help prevent overflows or
	// stalls in the output path.
	pr, pw := io.Pipe()

	// ensure read-end of the pipe is close
	defer pr.Close()

	// encode PEM in the background and output in a line oriented
	// fashion - this prevents the need for a large buffer to hold
	// the encoded PEM.
	go func() {
		// writer close on exit of background process
		// pipe writer will not return a meaningful error
		//nolint:errcheck
		defer pw.Close()

		// do the encoding
		err0 = pem.Encode(pw, blk)
	}()

	// connect rdr to pipe reader
	rdr := bufio.NewReader(pr)

	// err1 for reading
	// err2 for writing
	var err1, err2 error
	for err1 == nil && err2 == nil {
		var ln []byte
		ln, err1 = rdr.ReadBytes('\n')
		// err1 can return ln and non-nil err1, so always call write
		_, err2 = wrt.Write(ln)
	}

	// got a write error.  this has precedent
	if err2 != nil {
		return fmt.Errorf("could not write PEM: %w", err2)
	}

	if err0 != nil {
		return fmt.Errorf("could not write PEM: %w", err0)
	}

	if err1 == nil {
		return nil
	}

	// if file does not end in newline, then output one
	if errors.Is(err1, io.EOF) {
		_, err2 = wrt.WriteString("\n")
		if err2 != nil {
			return fmt.Errorf("could not write PEM: %w", err2)
		}

		return io.EOF
	}

	return fmt.Errorf("error reading bytes: %w", err1)
}

func parseDebugNumber(v *ProfileConfig) (int, error) {
	debugs, ok := v.GetValue(KopiaDebugFlagDebug)
	if !ok {
		return 0, nil
	}

	debug, err := strconv.Atoi(debugs)
	if err != nil {
		return 0, fmt.Errorf("could not parse number %q: %w", debugs, err)
	}

	return debug, nil
}

// StopProfileBuffers stop and dump the contents of the buffers to the log as PEMs.  Buffers
// supplied here are from StartProfileBuffers.
func StopProfileBuffers(ctx context.Context) {
	pprofConfigs.mu.Lock()
	defer pprofConfigs.mu.Unlock()

	if pprofConfigs == nil {
		log(ctx).Debug("profile buffers not configured")
		return
	}

	log(ctx).Debug("saving PEM buffers for output")
	// cpu and heap profiles requires special handling
	for k, v := range pprofConfigs.pcm {
		log(ctx).Debugf("stopping PPROF profile %q", k)

		if v == nil {
			continue
		}

		if k == ProfileNameCPU {
			pprof.StopCPUProfile()
			continue
		}

		_, ok := v.GetValue(KopiaDebugFlagForceGc)
		if ok {
			log(ctx).Debug("performing GC before PPROF dump ...")
			runtime.GC()
		}

		debug, err := parseDebugNumber(v)
		if err != nil {
			log(ctx).With("cause", err).Warn("invalid PPROF configuration debug number")
			continue
		}

		pent := pprof.Lookup(string(k))
		if pent == nil {
			log(ctx).Warnf("no system PPROF entry for %q", k)
			delete(pprofConfigs.pcm, k)

			continue
		}

		err = pent.WriteTo(v.buf, debug)
		if err != nil {
			log(ctx).With("cause", err).Warn("error writing PPROF buffer")

			continue
		}
	}
	// dump the profiles out into their respective PEMs
	for k, v := range pprofConfigs.pcm {
		if v == nil {
			continue
		}

		unm := strings.ToUpper(string(k))
		log(ctx).Infof("dumping PEM for %q", unm)

		err := DumpPem(v.buf.Bytes(), unm, os.Stderr)
		if err != nil {
			log(ctx).With("cause", err).Error("cannot write PEM")
		}
	}

	// clear the profile rates and fractions to effectively stop profiling
	clearProfileFractions(pprofConfigs.pcm)
	pprofConfigs.pcm = map[ProfileName]*ProfileConfig{}
}<|MERGE_RESOLUTION|>--- conflicted
+++ resolved
@@ -113,11 +113,7 @@
 
 // LoadProfileConfig configure PPROF profiling from the config in ppconfigss.
 func LoadProfileConfig(ctx context.Context, ppconfigss string) (map[ProfileName]*ProfileConfig, error) {
-<<<<<<< HEAD
-	// if empty, then don't bother configuring but emit a log message - use might be expecting them to be configured
-=======
 	// if empty, then don't bother configuring but emit a log message - user might be expecting them to be configured
->>>>>>> 6411f58f
 	if ppconfigss == "" {
 		log(ctx).Debug("no profile configuration. skipping PPROF setup")
 		return nil, nil
@@ -168,11 +164,7 @@
 		flagValue := ""
 
 		if len(profileFlagNameValuePairs) > 1 {
-<<<<<<< HEAD
-			// only <key>=<value? allowed
-=======
 			// only <key>=<value> allowed
->>>>>>> 6411f58f
 			flagValue = profileFlagNameValuePairs[1]
 		}
 
