--- conflicted
+++ resolved
@@ -563,7 +563,6 @@
 	s.parallelSnapshotsChanged.Signal()
 }
 
-<<<<<<< HEAD
 func (s *Server) triggerRefreshSource(sourceInfo snapshot.SourceInfo) {
 	s.serverMutex.RLock()
 	defer s.serverMutex.RUnlock()
@@ -583,8 +582,6 @@
 	return s.rep
 }
 
-=======
->>>>>>> 0318b824
 // SetRepository sets the repository (nil is allowed and indicates server that is not
 // connected to the repository).
 func (s *Server) SetRepository(ctx context.Context, rep repo.Repository) error {
