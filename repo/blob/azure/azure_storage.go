// Package azure implements Azure Blob Storage.
package azure

import (
	"context"
	"fmt"
	"strings"
	"time"

	"github.com/Azure/azure-sdk-for-go/sdk/azcore"
	"github.com/Azure/azure-sdk-for-go/sdk/azcore/to"
	"github.com/Azure/azure-sdk-for-go/sdk/azidentity"
	"github.com/Azure/azure-sdk-for-go/sdk/storage/azblob"
	azblobblob "github.com/Azure/azure-sdk-for-go/sdk/storage/azblob/blob"
	"github.com/Azure/azure-sdk-for-go/sdk/storage/azblob/bloberror"
	azblockblob "github.com/Azure/azure-sdk-for-go/sdk/storage/azblob/blockblob"
	azblobmodels "github.com/Azure/azure-sdk-for-go/sdk/storage/azblob/container"
	"github.com/pkg/errors"

	"github.com/kopia/kopia/internal/clock"
	"github.com/kopia/kopia/internal/gather"
	"github.com/kopia/kopia/internal/iocopy"
	"github.com/kopia/kopia/internal/timestampmeta"
	"github.com/kopia/kopia/repo/blob"
	"github.com/kopia/kopia/repo/blob/retrying"
	"github.com/kopia/kopia/repo/logging"
)

const (
	azStorageType   = "azureBlob"
	latestVersionID = ""

	timeMapKey = "Kopiamtime" // this must be capital letter followed by lowercase, to comply with AZ tags naming convention.
)

type azStorage struct {
	Options
	blob.DefaultProviderImplementation

	service   *azblob.Client
	container string
}

func (az *azStorage) GetBlob(ctx context.Context, b blob.ID, offset, length int64, output blob.OutputBuffer) error {
	return az.getBlobWithVersion(ctx, b, latestVersionID, offset, length, output)
}

func (az *azStorage) getBlobWithVersion(ctx context.Context, b blob.ID, versionID string, offset, length int64, output blob.OutputBuffer) error {
	if offset < 0 {
		return errors.Wrap(blob.ErrInvalidRange, "invalid offset")
	}

	opt := &azblob.DownloadStreamOptions{}

	if length > 0 {
		opt.Range.Offset = offset
		opt.Range.Count = length
	}

	if length == 0 {
		l1 := int64(1)
		opt.Range.Offset = offset
		opt.Range.Count = l1
	}

	bc, err := az.service.ServiceClient().
		NewContainerClient(az.container).
		NewBlobClient(az.getObjectNameString(b)).
		WithVersionID(versionID)
	if err != nil {
		return errors.Wrap(err, "failed to get versioned blob client")
	}

	resp, err := bc.DownloadStream(ctx, opt)
	if err != nil {
		return translateError(err)
	}

	body := resp.Body
	defer body.Close() //nolint:errcheck

	if length == 0 {
		return nil
	}

	if err := iocopy.JustCopy(output, body); err != nil {
		return translateError(err)
	}
	//nolint:wrapcheck
	return blob.EnsureLengthExactly(output.Length(), length)
}

func (az *azStorage) GetMetadata(ctx context.Context, b blob.ID) (blob.Metadata, error) {
	bc := az.service.ServiceClient().NewContainerClient(az.container).NewBlobClient(az.getObjectNameString(b))

	fi, err := bc.GetProperties(ctx, nil)
	if err != nil {
		return blob.Metadata{}, errors.Wrap(translateError(err), "Attributes")
	}

	bm := blob.Metadata{
		BlobID:    b,
		Length:    *fi.ContentLength,
		Timestamp: *fi.LastModified,
	}

	if fi.Metadata[timeMapKey] != nil {
		if t, ok := timestampmeta.FromValue(*fi.Metadata[timeMapKey]); ok {
			bm.Timestamp = t
		}
	}

	return bm, nil
}

func translateError(err error) error {
	if err == nil {
		return nil
	}

	var re *azcore.ResponseError

	if errors.As(err, &re) {
		switch re.ErrorCode {
		case string(bloberror.BlobNotFound):
			return blob.ErrBlobNotFound
		case string(bloberror.InvalidRange):
			return blob.ErrInvalidRange
		}
	}

	return err
}

func (az *azStorage) PutBlob(ctx context.Context, b blob.ID, data blob.Bytes, opts blob.PutOptions) error {
	if opts.DoNotRecreate {
		return errors.Wrap(blob.ErrUnsupportedPutBlobOption, "do-not-recreate")
	}

	_, err := az.putBlob(ctx, b, data, blob.PutOptions{
		RetentionMode:   blob.Locked,
		RetentionPeriod: opts.RetentionPeriod,
		SetModTime:      opts.SetModTime,
		GetModTime:      opts.GetModTime,
	})

	return err
}

// DeleteBlob deletes azure blob from container with given ID.
func (az *azStorage) DeleteBlob(ctx context.Context, b blob.ID) error {
	_, err := az.service.DeleteBlob(ctx, az.container, az.getObjectNameString(b), nil)
	err = translateError(err)

	// don't return error if blob is already deleted
	if errors.Is(err, blob.ErrBlobNotFound) {
		return nil
	}

	var re *azcore.ResponseError

	if errors.As(err, &re) && re.ErrorCode == string(bloberror.BlobImmutableDueToPolicy) {
		// if a policy prevents the deletion then try to create a delete marker version & delete that instead.
		return az.retryDeleteBlob(ctx, b)
	}

	return err
}

// ExtendBlobRetention extends a blob retention period.
func (az *azStorage) ExtendBlobRetention(ctx context.Context, b blob.ID, opts blob.ExtendOptions) error {
	retainUntilDate := clock.Now().Add(opts.RetentionPeriod).UTC()
	mode := azblobblob.ImmutabilityPolicySetting(blob.Locked) // overwrite the S3 values

	_, err := az.service.ServiceClient().
		NewContainerClient(az.Container).
		NewBlobClient(az.getObjectNameString(b)).
		SetImmutabilityPolicy(ctx, retainUntilDate, &azblobblob.SetImmutabilityPolicyOptions{
			Mode: &mode,
		})
	if err != nil {
		return errors.Wrap(err, "unable to extend retention period")
	}

	return nil
}

func (az *azStorage) getObjectNameString(b blob.ID) string {
	return az.Prefix + string(b)
}

// ListBlobs list azure blobs with given prefix.
func (az *azStorage) ListBlobs(ctx context.Context, prefix blob.ID, callback func(blob.Metadata) error) error {
	prefixStr := az.getObjectNameString(prefix)

	pager := az.service.NewListBlobsFlatPager(az.container, &azblob.ListBlobsFlatOptions{
		Prefix: &prefixStr,
		Include: azblob.ListBlobsInclude{
			Metadata: true,
		},
	})

	for pager.More() {
		page, err := pager.NextPage(ctx)
		if err != nil {
			return translateError(err)
		}

		for _, it := range page.Segment.BlobItems {
			bm := az.getBlobMeta(it)

			if err := callback(bm); err != nil {
				return err
			}
		}
	}

	return nil
}

func stringDefault(s *string, def string) string {
	if s == nil {
		return def
	}

	return *s
}

func (az *azStorage) ConnectionInfo() blob.ConnectionInfo {
	return blob.ConnectionInfo{
		Type:   azStorageType,
		Config: &az.Options,
	}
}

func (az *azStorage) DisplayName() string {
	return fmt.Sprintf("Azure: %v", az.Options.Container)
}

<<<<<<< HEAD
func (az *azStorage) getBlobName(it *azblobmodels.BlobItem) string {
	n := *it.Name
	return n[len(az.Prefix):]
=======
func (az *azStorage) getBlobName(it *azblobmodels.BlobItem) blob.ID {
	n := *it.Name
	return blob.ID(strings.TrimPrefix(n, az.Prefix))
>>>>>>> 0d60d8e8
}

func (az *azStorage) getBlobMeta(it *azblobmodels.BlobItem) blob.Metadata {
	bm := blob.Metadata{
<<<<<<< HEAD
		BlobID: blob.ID(az.getBlobName(it)),
=======
		BlobID: az.getBlobName(it),
>>>>>>> 0d60d8e8
		Length: *it.Properties.ContentLength,
	}

	// see if we have 'Kopiamtime' metadata, if so - trust it.
	if t, ok := timestampmeta.FromValue(stringDefault(it.Metadata["kopiamtime"], "")); ok {
		bm.Timestamp = t
	} else {
		bm.Timestamp = *it.Properties.LastModified
	}

	return bm
}

func (az *azStorage) putBlob(ctx context.Context, b blob.ID, data blob.Bytes, opts blob.PutOptions) (azblockblob.UploadResponse, error) {
	ctx, cancel := context.WithCancel(ctx)
	defer cancel()

	tsMetadata := timestampmeta.ToMap(opts.SetModTime, timeMapKey)

	metadata := make(map[string]*string, len(tsMetadata))

	for k, v := range tsMetadata {
		metadata[k] = to.Ptr(v)
	}

	uo := &azblockblob.UploadOptions{
		Metadata: metadata,
	}

	if opts.HasRetentionOptions() {
		// kopia delete marker blob can be Unlocked rather than Compliance
		mode := azblobblob.ImmutabilityPolicySetting(opts.RetentionMode)
		retainUntilDate := clock.Now().Add(opts.RetentionPeriod).UTC()
		uo.ImmutabilityPolicyMode = &mode
		uo.ImmutabilityPolicyExpiryTime = &retainUntilDate
	}

	resp, err := az.service.ServiceClient().
		NewContainerClient(az.container).
		NewBlockBlobClient(az.getObjectNameString(b)).
		Upload(ctx, data.Reader(), uo)
	if err != nil {
		return resp, translateError(err)
	}

	if opts.GetModTime != nil {
		*opts.GetModTime = *resp.LastModified
	}

	return resp, nil
}

// retryDeleteBlob creates a delete marker version which is set to an unlocked protective state.
// This protection is then removed and the main blob is deleted. Finally, the delete marker version is also deleted.
// The original blob version protected by the policy is still protected from permanent deletion until the period has passed.
func (az *azStorage) retryDeleteBlob(ctx context.Context, b blob.ID) error {
	blobName := az.getObjectNameString(b)

	resp, err := az.putBlob(ctx, b, gather.FromSlice([]byte(nil)), blob.PutOptions{
		RetentionMode:   blob.RetentionMode(azblobblob.ImmutabilityPolicySettingUnlocked),
		RetentionPeriod: time.Minute,
	})
	if err != nil {
		return errors.Wrap(err, "failed to put blob version needed to create delete marker")
	}

	_, err = az.service.ServiceClient().
		NewContainerClient(az.container).
		NewBlobClient(blobName).
		DeleteImmutabilityPolicy(ctx, nil)
	if err != nil {
		return errors.Wrap(err, "failed to create delete marker for immutable blob")
	}

	_, err = az.service.DeleteBlob(ctx, az.container, blobName, nil)
	if err != nil {
		return errors.Wrap(err, "failed to soft delete blob")
	}

	log := logging.Module("azure-immutability")

	if resp.VersionID == nil || *resp.VersionID == "" {
		// shouldn't happen
		log(ctx).Info("VersionID not returned, exiting without deleting the delete marker version")
		return nil
	}

	bc, err := az.service.ServiceClient().
		NewContainerClient(az.container).
		NewBlobClient(blobName).
		WithVersionID(*resp.VersionID)
	if err != nil {
		log(ctx).Infof("Issue preparing versioned blob client: %v", err)
		return nil
	}

	_, err = bc.Delete(ctx, nil)
	if err != nil {
		log(ctx).Infof("Issue deleting blob delete marker: %v", err)
		return nil
	}

	return nil
}

// New creates new Azure Blob Storage-backed storage with specified options:
//
// - the 'Container', 'StorageAccount' and 'StorageKey' fields are required and all other parameters are optional.
func New(ctx context.Context, opt *Options, isCreate bool) (blob.Storage, error) {
	_ = isCreate

	if opt.Container == "" {
		return nil, errors.New("container name must be specified")
	}

	var (
		service    *azblob.Client
		serviceErr error
	)

	storageDomain := opt.StorageDomain
	if storageDomain == "" {
		storageDomain = "blob.core.windows.net"
	}

	storageHostname := fmt.Sprintf("%v.%v", opt.StorageAccount, storageDomain)

	switch {
	// shared access signature
	case opt.SASToken != "":
		service, serviceErr = azblob.NewClientWithNoCredential(
			fmt.Sprintf("https://%s?%s", storageHostname, opt.SASToken), nil)

	// storage account access key
	case opt.StorageKey != "":
		// create a credentials object.
		cred, err := azblob.NewSharedKeyCredential(opt.StorageAccount, opt.StorageKey)
		if err != nil {
			return nil, errors.Wrap(err, "unable to initialize storage access key credentials")
		}

		service, serviceErr = azblob.NewClientWithSharedKeyCredential(
			fmt.Sprintf("https://%s/", storageHostname), cred, nil,
		)
	// client secret
	case opt.TenantID != "" && opt.ClientID != "" && opt.ClientSecret != "":
		cred, err := azidentity.NewClientSecretCredential(opt.TenantID, opt.ClientID, opt.ClientSecret, nil)
		if err != nil {
			return nil, errors.Wrap(err, "unable to initialize client secret credential")
		}

		service, serviceErr = azblob.NewClient(fmt.Sprintf("https://%s/", storageHostname), cred, nil)

	default:
		return nil, errors.Errorf("one of the storage key, SAS token or client secret must be provided")
	}

	if serviceErr != nil {
		return nil, errors.Wrap(serviceErr, "opening azure service")
	}

	raw := &azStorage{
		Options:   *opt,
		container: opt.Container,
		service:   service,
	}

	st, err := maybePointInTimeStore(ctx, raw, opt.PointInTime)
	if err != nil {
		return nil, err
	}

	az := retrying.NewWrapper(st)

	// verify Azure connection is functional by listing blobs in a bucket, which will fail if the container
	// does not exist. We list with a prefix that will not exist, to avoid iterating through any objects.
	nonExistentPrefix := fmt.Sprintf("kopia-azure-storage-initializing-%v", clock.Now().UnixNano())
	if err := raw.ListBlobs(ctx, blob.ID(nonExistentPrefix), func(md blob.Metadata) error {
		return nil
	}); err != nil {
		return nil, errors.Wrap(err, "unable to list from the bucket")
	}

	return az, nil
}

func init() {
	blob.AddSupportedStorage(azStorageType, Options{}, New)
}<|MERGE_RESOLUTION|>--- conflicted
+++ resolved
@@ -237,24 +237,14 @@
 	return fmt.Sprintf("Azure: %v", az.Options.Container)
 }
 
-<<<<<<< HEAD
-func (az *azStorage) getBlobName(it *azblobmodels.BlobItem) string {
-	n := *it.Name
-	return n[len(az.Prefix):]
-=======
 func (az *azStorage) getBlobName(it *azblobmodels.BlobItem) blob.ID {
 	n := *it.Name
 	return blob.ID(strings.TrimPrefix(n, az.Prefix))
->>>>>>> 0d60d8e8
 }
 
 func (az *azStorage) getBlobMeta(it *azblobmodels.BlobItem) blob.Metadata {
 	bm := blob.Metadata{
-<<<<<<< HEAD
-		BlobID: blob.ID(az.getBlobName(it)),
-=======
 		BlobID: az.getBlobName(it),
->>>>>>> 0d60d8e8
 		Length: *it.Properties.ContentLength,
 	}
 
