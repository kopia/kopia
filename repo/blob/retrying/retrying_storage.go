--- conflicted
+++ resolved
@@ -71,11 +71,10 @@
 	case errors.Is(err, blob.ErrSetTimeUnsupported):
 		return false
 
-<<<<<<< HEAD
 	case errors.Is(err, blob.ErrTokenExpired):
-=======
+		return false
+
 	case errors.Is(err, blob.ErrBlobAlreadyExists):
->>>>>>> 400b3c5e
 		return false
 
 	default:
