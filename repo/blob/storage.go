package blob

import (
	"context"
	"encoding/json"
	"io"
	"sync"
	"time"

	"github.com/pkg/errors"
	"golang.org/x/sync/errgroup"
)

// ErrSetTimeUnsupported is returned by implementations of Storage that don't support SetTime.
var ErrSetTimeUnsupported = errors.Errorf("SetTime is not supported")

// ErrInvalidRange is returned when the requested blob offset or length is invalid.
var ErrInvalidRange = errors.Errorf("invalid blob offset or length")

<<<<<<< HEAD
// TokenExpiredErrStr is the error string returned by the provider
// when a token has expired.
const TokenExpiredErrStr = "The provided token has expired"

// ErrTokenExpired is returned when the token used for
// authenticating with a storage provider has expired.
var ErrTokenExpired = errors.Errorf(TokenExpiredErrStr)
=======
// ErrBlobAlreadyExists is returned when attempting to put a blob that already exists.
var ErrBlobAlreadyExists = errors.New("blob already exists")

// ErrUnsupportedPutBlobOption is returned when a PutBlob option that is not supported
// by an implementation of Storage is specified in a PutBlob call.
var ErrUnsupportedPutBlobOption = errors.New("unsupported put-blob option")
>>>>>>> 400b3c5e

// Bytes encapsulates a sequence of bytes, possibly stored in a non-contiguous buffers,
// which can be written sequentially or treated as a io.Reader.
type Bytes interface {
	io.WriterTo

	Length() int
	Reader() io.ReadSeekCloser
}

// OutputBuffer is implemented by *gather.WriteBuffer.
type OutputBuffer interface {
	io.Writer

	Reset()
	Length() int
}

// Reader defines read access API to blob storage.
type Reader interface {
	// GetBlob returns full or partial contents of a blob with given ID.
	// If length>0, the the function retrieves a range of bytes [offset,offset+length)
	// If length<0, the entire blob must be fetched.
	// Returns ErrInvalidRange if the fetched blob length is invalid.
	GetBlob(ctx context.Context, blobID ID, offset, length int64, output OutputBuffer) error

	// GetMetadata returns Metadata about single blob.
	GetMetadata(ctx context.Context, blobID ID) (Metadata, error)

	// ListBlobs invokes the provided callback for each blob in the storage.
	// Iteration continues until the callback returns an error or until all matching blobs have been reported.
	ListBlobs(ctx context.Context, blobIDPrefix ID, cb func(bm Metadata) error) error

	// ConnectionInfo returns JSON-serializable data structure containing information required to
	// connect to storage.
	ConnectionInfo() ConnectionInfo

	// Name of the storage used for quick identification by humans.
	DisplayName() string
}

// RetentionMode - object retention mode.
type RetentionMode string

const (
	// Governance - governance mode.
	Governance RetentionMode = "GOVERNANCE"

	// Compliance - compliance mode.
	Compliance RetentionMode = "COMPLIANCE"
)

func (r RetentionMode) String() string {
	return string(r)
}

// IsValid - check whether this retention mode is valid or not.
func (r RetentionMode) IsValid() bool {
	return r == Governance || r == Compliance
}

// PutOptions represents put-options for a single BLOB in a storage.
type PutOptions struct {
	RetentionMode   RetentionMode
	RetentionPeriod time.Duration

	// if true, PutBlob will fail with ErrBlobAlreadyExists if a blob with the same ID exists.
	DoNotRecreate bool

	// if not empty, set the provided timestamp on the blob instead of server-assigned,
	// if unsupported by the server return ErrSetTimeUnsupported
	SetModTime time.Time
	GetModTime *time.Time // if != nil, populate the value pointed at with the actual modification time
}

// HasRetentionOptions returns true when blob-retention settings have been
// specified, otherwise retruns false.
func (o PutOptions) HasRetentionOptions() bool {
	return o.RetentionPeriod != 0 || o.RetentionMode != ""
}

// Storage encapsulates API for connecting to blob storage.
//
// The underlying storage system must provide:
//
// * high durability, availability and bit-rot protection
// * read-after-write - blob written using PubBlob() must be immediately readable using GetBlob() and ListBlobs()
// * atomicity - it mustn't be possible to observe partial results of PubBlob() via either GetBlob() or ListBlobs()
// * timestamps that don't go back in time (small clock skew up to minutes is allowed)
// * reasonably low latency for retrievals
//
// The required semantics are provided by existing commercial cloud storage products (Google Cloud, AWS, Azure).
type Storage interface {
	Reader

	// PutBlob uploads the blob with given data to the repository or replaces existing blob with the provided
	// id with contents gathered from the specified list of slices.
	PutBlob(ctx context.Context, blobID ID, data Bytes, opts PutOptions) error

	// DeleteBlob removes the blob from storage. Future Get() operations will fail with ErrNotFound.
	DeleteBlob(ctx context.Context, blobID ID) error

	// Close releases all resources associated with storage.
	Close(ctx context.Context) error

	// FlushCaches flushes any local caches associated with storage.
	FlushCaches(ctx context.Context) error
}

// ID is a string that represents blob identifier.
type ID string

// Metadata represents metadata about a single BLOB in a storage.
type Metadata struct {
	BlobID    ID        `json:"id"`
	Length    int64     `json:"length"`
	Timestamp time.Time `json:"timestamp"`
}

func (m *Metadata) String() string {
	b, err := json.Marshal(m)
	if err != nil {
		return "<invalid>"
	}

	return string(b)
}

// ErrBlobNotFound is returned when a BLOB cannot be found in storage.
var ErrBlobNotFound = errors.New("BLOB not found")

// ListAllBlobs returns Metadata for all blobs in a given storage that have the provided name prefix.
func ListAllBlobs(ctx context.Context, st Storage, prefix ID) ([]Metadata, error) {
	var result []Metadata

	err := st.ListBlobs(ctx, prefix, func(bm Metadata) error {
		result = append(result, bm)
		return nil
	})

	return result, errors.Wrap(err, "error listing all blobs")
}

// IterateAllPrefixesInParallel invokes the provided callback and returns the first error returned by the callback or nil.
func IterateAllPrefixesInParallel(ctx context.Context, parallelism int, st Storage, prefixes []ID, callback func(Metadata) error) error {
	if len(prefixes) == 1 {
		// nolint:wrapcheck
		return st.ListBlobs(ctx, prefixes[0], callback)
	}

	if parallelism <= 0 {
		parallelism = 1
	}

	var wg sync.WaitGroup

	semaphore := make(chan struct{}, parallelism)
	errch := make(chan error, len(prefixes))

	for _, prefix := range prefixes {
		wg.Add(1)

		prefix := prefix

		// acquire semaphore
		semaphore <- struct{}{}

		go func() {
			defer wg.Done()
			defer func() {
				<-semaphore // release semaphore
			}()

			if err := st.ListBlobs(ctx, prefix, callback); err != nil {
				errch <- err
			}
		}()
	}

	wg.Wait()
	close(errch)

	// return first error or nil
	return <-errch
}

// EnsureLengthExactly validates that length of the given slice is exactly the provided value.
// and returns ErrInvalidRange if the length is of the slice if not.
// As a special case length < 0 disables validation.
func EnsureLengthExactly(gotLength int, length int64) error {
	if length < 0 {
		return nil
	}

	if gotLength != int(length) {
		return errors.Wrapf(ErrInvalidRange, "invalid length %v, expected %v", gotLength, length)
	}

	return nil
}

// IDsFromMetadata returns IDs for blobs in Metadata slice.
func IDsFromMetadata(mds []Metadata) []ID {
	ids := make([]ID, len(mds))

	for i, md := range mds {
		ids[i] = md.BlobID
	}

	return ids
}

// TotalLength returns minimum timestamp for blobs in Metadata slice.
func TotalLength(mds []Metadata) int64 {
	var total int64

	for _, md := range mds {
		total += md.Length
	}

	return total
}

// MinTimestamp returns minimum timestamp for blobs in Metadata slice.
func MinTimestamp(mds []Metadata) time.Time {
	min := time.Time{}

	for _, md := range mds {
		if min.IsZero() || md.Timestamp.Before(min) {
			min = md.Timestamp
		}
	}

	return min
}

// MaxTimestamp returns maxinum timestamp for blobs in Metadata slice.
func MaxTimestamp(mds []Metadata) time.Time {
	max := time.Time{}

	for _, md := range mds {
		if md.Timestamp.After(max) {
			max = md.Timestamp
		}
	}

	return max
}

// DeleteMultiple deletes multiple blobs in parallel.
func DeleteMultiple(ctx context.Context, st Storage, ids []ID, parallelism int) error {
	eg, ctx := errgroup.WithContext(ctx)
	sem := make(chan struct{}, parallelism)

	for _, id := range ids {
		// acquire semaphore
		sem <- struct{}{}

		id := id

		eg.Go(func() error {
			defer func() {
				<-sem // release semaphore
			}()

			return errors.Wrapf(st.DeleteBlob(ctx, id), "deleting %v", id)
		})
	}

	return errors.Wrap(eg.Wait(), "error deleting blobs")
}

// PutBlobAndGetMetadata invokes PutBlob and returns the resulting Metadata.
func PutBlobAndGetMetadata(ctx context.Context, st Storage, blobID ID, data Bytes, opts PutOptions) (Metadata, error) {
	// ensure GetModTime is set, or reuse existing one.
	if opts.GetModTime == nil {
		opts.GetModTime = new(time.Time)
	}

	err := st.PutBlob(ctx, blobID, data, opts)

	return Metadata{
		BlobID:    blobID,
		Length:    int64(data.Length()),
		Timestamp: *opts.GetModTime,
	}, err // nolint:wrapcheck
}<|MERGE_RESOLUTION|>--- conflicted
+++ resolved
@@ -17,7 +17,6 @@
 // ErrInvalidRange is returned when the requested blob offset or length is invalid.
 var ErrInvalidRange = errors.Errorf("invalid blob offset or length")
 
-<<<<<<< HEAD
 // TokenExpiredErrStr is the error string returned by the provider
 // when a token has expired.
 const TokenExpiredErrStr = "The provided token has expired"
@@ -25,14 +24,13 @@
 // ErrTokenExpired is returned when the token used for
 // authenticating with a storage provider has expired.
 var ErrTokenExpired = errors.Errorf(TokenExpiredErrStr)
-=======
+
 // ErrBlobAlreadyExists is returned when attempting to put a blob that already exists.
 var ErrBlobAlreadyExists = errors.New("blob already exists")
 
 // ErrUnsupportedPutBlobOption is returned when a PutBlob option that is not supported
 // by an implementation of Storage is specified in a PutBlob call.
 var ErrUnsupportedPutBlobOption = errors.New("unsupported put-blob option")
->>>>>>> 400b3c5e
 
 // Bytes encapsulates a sequence of bytes, possibly stored in a non-contiguous buffers,
 // which can be written sequentially or treated as a io.Reader.
