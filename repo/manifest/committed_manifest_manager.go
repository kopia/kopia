--- conflicted
+++ resolved
@@ -220,13 +220,9 @@
 func (m *committedManifestManager) maybeCompactLocked(ctx context.Context) error {
 	m.verifyLocked()
 
-<<<<<<< HEAD
-	if len(m.committedContentIDs) < m.autoCompactionThreshold {
-=======
 	// Don't attempt to compact manifests if the repo was opened in read only mode
 	// since we'll just end up failing.
-	if m.b.IsReadOnly() || len(m.committedContentIDs) < autoCompactionContentCount {
->>>>>>> 1120e4f6
+	if m.b.IsReadOnly() || len(m.committedContentIDs) < m.autoCompactionThreshold {
 		return nil
 	}
 
