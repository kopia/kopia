package manifest

import (
	"context"
	"encoding/json"
	"reflect"
	"sort"
	"strings"
	"testing"
	"time"

	"github.com/pkg/errors"
	"github.com/stretchr/testify/assert"
	"github.com/stretchr/testify/require"

	"github.com/kopia/kopia/internal/blobtesting"
	"github.com/kopia/kopia/internal/testlogging"
	"github.com/kopia/kopia/internal/testutil"
	"github.com/kopia/kopia/repo/blob/readonly"
	"github.com/kopia/kopia/repo/content"
	"github.com/kopia/kopia/repo/content/index"
	"github.com/kopia/kopia/repo/encryption"
	"github.com/kopia/kopia/repo/format"
	"github.com/kopia/kopia/repo/hashing"
)

func TestMain(m *testing.M) { testutil.MyTestMain(m) }

func TestManifest(t *testing.T) {
	ctx := testlogging.Context(t)
	data := blobtesting.DataMap{}
	mgr := newManagerForTesting(ctx, t, data, ManagerOptions{})

	item1 := map[string]int{"foo": 1, "bar": 2}
	item2 := map[string]int{"foo": 2, "bar": 3}
	item3 := map[string]int{"foo": 3, "bar": 4}
	item4 := map[string]int{"foo": 4, "bar": 5}

	labels1 := map[string]string{"type": "item", "color": "red"}
	labels2 := map[string]string{"type": "item", "color": "blue", "shape": "square"}
	labels3 := map[string]string{"type": "item", "shape": "square", "color": "red"}
	labels4 := map[string]string{"type": "item", "rounded": ""}

	id1 := addAndVerify(ctx, t, mgr, labels1, item1)
	id2 := addAndVerify(ctx, t, mgr, labels2, item2)
	id3 := addAndVerify(ctx, t, mgr, labels3, item3)
	id4 := addAndVerify(ctx, t, mgr, labels4, item4)

	cases := []struct {
		criteria map[string]string
		expected []ID
	}{
		{map[string]string{"color": "red"}, []ID{id1, id3}},
		{map[string]string{"color": "blue"}, []ID{id2}},
		{map[string]string{"color": "green"}, nil},
		{map[string]string{"color": "red", "shape": "square"}, []ID{id3}},
		{map[string]string{"color": "blue", "shape": "square"}, []ID{id2}},
		{map[string]string{"color": "red", "shape": "circle"}, nil},
		{map[string]string{"rounded": ""}, []ID{id4}},
	}

	// verify before flush
	for _, tc := range cases {
		verifyMatches(ctx, t, mgr, tc.criteria, tc.expected)
	}

	verifyItem(ctx, t, mgr, id1, labels1, item1)
	verifyItem(ctx, t, mgr, id2, labels2, item2)
	verifyItem(ctx, t, mgr, id3, labels3, item3)
	verifyItem(ctx, t, mgr, id4, labels4, item4)

	if err := mgr.Flush(ctx); err != nil {
		t.Errorf("flush error: %v", err)
	}

	if err := mgr.Flush(ctx); err != nil {
		t.Errorf("flush error: %v", err)
	}

	// verify after flush
	for _, tc := range cases {
		verifyMatches(ctx, t, mgr, tc.criteria, tc.expected)
	}

	verifyItem(ctx, t, mgr, id1, labels1, item1)
	verifyItem(ctx, t, mgr, id2, labels2, item2)
	verifyItem(ctx, t, mgr, id3, labels3, item3)
	verifyItem(ctx, t, mgr, id4, labels4, item4)

	// flush underlying content manager and verify in new manifest manager.
	mgr.b.Flush(ctx)
	mgr2 := newManagerForTesting(ctx, t, data, ManagerOptions{})

	for _, tc := range cases {
		verifyMatches(ctx, t, mgr2, tc.criteria, tc.expected)
	}

	verifyItem(ctx, t, mgr2, id1, labels1, item1)
	verifyItem(ctx, t, mgr2, id2, labels2, item2)
	verifyItem(ctx, t, mgr2, id3, labels3, item3)
	verifyItem(ctx, t, mgr2, id4, labels4, item4)

	if err := mgr2.Flush(ctx); err != nil {
		t.Errorf("flush error: %v", err)
	}

	// delete from one
	time.Sleep(1 * time.Second)

	if err := mgr.Delete(ctx, id3); err != nil {
		t.Errorf("delete error: %v", err)
	}

	verifyItemNotFound(ctx, t, mgr, id3)
	mgr.Flush(ctx)
	verifyItemNotFound(ctx, t, mgr, id3)

	// still found in another
	verifyItem(ctx, t, mgr2, id3, labels3, item3)

	if err := mgr.Compact(ctx); err != nil {
		t.Errorf("can't compact: %v", err)
	}

	foundContents := 0

	if err := mgr.b.IterateContents(
		ctx,
		content.IterateOptions{Range: index.PrefixRange(ContentPrefix)},
		func(ci content.Info) error {
			foundContents++
			return nil
		}); err != nil {
		t.Errorf("unable to list manifest content: %v", err)
	}

	if got, want := foundContents, 1; got != want {
		t.Errorf("unexpected number of blocks: %v, want %v", got, want)
	}

	mgr.b.Flush(ctx)

	mgr3 := newManagerForTesting(ctx, t, data, ManagerOptions{})

	verifyItem(ctx, t, mgr3, id1, labels1, item1)
	verifyItem(ctx, t, mgr3, id2, labels2, item2)
	verifyItemNotFound(ctx, t, mgr3, id3)
	verifyItem(ctx, t, mgr3, id4, labels4, item4)
}

func TestManifestInitCorruptedBlock(t *testing.T) {
	ctx := testlogging.Context(t)
	data := blobtesting.DataMap{}
	st := blobtesting.NewMapStorage(data, nil, nil)

	fop, err := format.NewFormattingOptionsProvider(&format.ContentFormat{
		Hash:       hashing.DefaultAlgorithm,
		Encryption: encryption.DefaultAlgorithm,
		MutableParameters: format.MutableParameters{
			Version:     1,
			MaxPackSize: 100000,
		},
	}, nil)
	require.NoError(t, err)

	// write some data to storage
	bm, err := content.NewManagerForTesting(ctx, st, fop, nil, nil)
	require.NoError(t, err)

	bm0 := bm

	t.Cleanup(func() { bm0.CloseShared(ctx) })

	mgr, err := NewManager(ctx, bm, ManagerOptions{}, nil)
	if err != nil {
		t.Fatalf("err: %v", err)
	}

	mgr.Put(ctx, map[string]string{"type": "foo"}, map[string]string{"some": "value"})
	mgr.Flush(ctx)
	bm.Flush(ctx)

	// corrupt data at the storage level.
	for blobID, v := range data {
		for _, prefix := range content.PackBlobIDPrefixes {
			if strings.HasPrefix(string(blobID), string(prefix)) {
				for i := 0; i < len(v); i++ {
					v[i] ^= 1
				}
			}
		}
	}

	// make a new content manager based on corrupted data.
	bm, err = content.NewManagerForTesting(ctx, st, fop, nil, nil)
	require.NoError(t, err)

	t.Cleanup(func() { bm.CloseShared(ctx) })

	mgr, err = NewManager(ctx, bm, ManagerOptions{}, nil)
	if err != nil {
		t.Fatalf("err: %v", err)
	}

	cases := []struct {
		desc string
		f    func() error
	}{
		{"GetRaw", func() error {
			var raw json.RawMessage
			_, err := mgr.Get(ctx, "anything", &raw)
			return err
		}},
		{"GetMetadata", func() error { _, err := mgr.GetMetadata(ctx, "anything"); return err }},
		{"Get", func() error {
			_, err := mgr.Get(ctx, "anything", nil)
			return err
		}},
		{"Delete", func() error { return mgr.Delete(ctx, "anything") }},
		{"Find", func() error { _, err := mgr.Find(ctx, nil); return err }},
		// Put does not need to initialize
	}

	for _, tc := range cases {
		tc := tc
		t.Run(tc.desc, func(t *testing.T) {
			err := tc.f()
			if err == nil || !strings.Contains(err.Error(), "invalid checksum") {
				t.Errorf("invalid error when initializing malformed manifest manager: %v", err)
			}
		})
	}
}

func addAndVerify(ctx context.Context, t *testing.T, mgr *Manager, labels map[string]string, data map[string]int) ID {
	t.Helper()

	id, err := mgr.Put(ctx, labels, data)
	if err != nil {
		t.Errorf("unable to add %v (%v): %v", labels, data, err)
		return ""
	}

	verifyItem(ctx, t, mgr, id, labels, data)

	return id
}

func verifyItem(ctx context.Context, t *testing.T, mgr *Manager, id ID, labels map[string]string, data map[string]int) {
	t.Helper()

	l, err := mgr.GetMetadata(ctx, id)
	if err != nil {
		t.Errorf("unable to retrieve %q: %v", id, err)
		return
	}

	if !reflect.DeepEqual(l.Labels, labels) {
		t.Errorf("invalid labels retrieved %v, wanted %v", l.Labels, labels)
	}

	var d2 map[string]int
	if _, err := mgr.Get(ctx, id, &d2); err != nil {
		t.Errorf("Get failed: %v", err)
	}

	if !reflect.DeepEqual(d2, data) {
		t.Errorf("invalid data retrieved %v, wanted %v", d2, data)
	}
}

func verifyItemNotFound(ctx context.Context, t *testing.T, mgr *Manager, id ID) {
	t.Helper()

	_, err := mgr.GetMetadata(ctx, id)
	if got, want := err, ErrNotFound; !errors.Is(got, want) {
		t.Errorf("invalid error when getting %q %v, expected %v", id, err, ErrNotFound)
		return
	}
}

func verifyMatches(ctx context.Context, t *testing.T, mgr *Manager, labels map[string]string, expected []ID) {
	t.Helper()

	var matches []ID

	items, err := mgr.Find(ctx, labels)
	if err != nil {
		t.Errorf("error in Find(): %v", err)
		return
	}

	for _, m := range items {
		matches = append(matches, m.ID)
	}

	sortIDs(matches)
	sortIDs(expected)

	if !reflect.DeepEqual(matches, expected) {
		t.Errorf("invalid matches for %v: %v, expected %v", labels, matches, expected)
	}
}

func sortIDs(s []ID) {
	sort.Slice(s, func(i, j int) bool {
		return s[i] < s[j]
	})
}

<<<<<<< HEAD
func newManagerForTesting(ctx context.Context, t *testing.T, data blobtesting.DataMap, options ManagerOptions) *Manager {
=======
type contentManagerOpts struct {
	readOnly bool
}

func newContentManagerForTesting(ctx context.Context, t *testing.T, data blobtesting.DataMap, opts contentManagerOpts) contentManager {
>>>>>>> 1120e4f6
	t.Helper()

	st := blobtesting.NewMapStorage(data, nil, nil)

	if opts.readOnly {
		st = readonly.NewWrapper(st)
	}

	fop, err := format.NewFormattingOptionsProvider(&format.ContentFormat{
		Hash:       hashing.DefaultAlgorithm,
		Encryption: encryption.DefaultAlgorithm,
		MutableParameters: format.MutableParameters{
			Version:     1,
			MaxPackSize: 100000,
		},
	}, nil)

	require.NoError(t, err)

	bm, err := content.NewManagerForTesting(ctx, st, fop, nil, nil)
	require.NoError(t, err)

	t.Cleanup(func() { bm.CloseShared(ctx) })

<<<<<<< HEAD
	mm, err := NewManager(ctx, bm, options, nil)
=======
	return bm
}

func newManagerForTesting(ctx context.Context, t *testing.T, data blobtesting.DataMap) *Manager {
	t.Helper()

	bm := newContentManagerForTesting(ctx, t, data, contentManagerOpts{})

	mm, err := NewManager(ctx, bm, ManagerOptions{}, nil)
>>>>>>> 1120e4f6
	require.NoError(t, err)

	return mm
}

func TestManifestInvalidPut(t *testing.T) {
	ctx := testlogging.Context(t)
	data := blobtesting.DataMap{}
	mgr := newManagerForTesting(ctx, t, data, ManagerOptions{})

	cases := []struct {
		labels        map[string]string
		payload       interface{}
		expectedError string
	}{
		{map[string]string{"": ""}, "xxx", "'type' label is required"},
		{map[string]string{"type": "blah"}, complex128(1), "marshal error"},
	}

	for i, tc := range cases {
		_, err := mgr.Put(ctx, tc.labels, tc.payload)
		if err == nil || !strings.Contains(err.Error(), tc.expectedError) {
			t.Errorf("invalid error when putting case %v: %v, expected %v", i, err, tc.expectedError)
		}
	}
}

func TestManifestAutoCompaction(t *testing.T) {
	ctx := testlogging.Context(t)
	data := blobtesting.DataMap{}

	mgr := newManagerForTesting(ctx, t, data, ManagerOptions{})

	for i := 0; i < 100; i++ {
		item1 := map[string]int{"foo": 1, "bar": 2}
		labels1 := map[string]string{"type": "item", "color": "red"}
		found, err := mgr.Find(ctx, labels1)
		require.NoError(t, err)

		if i%30 == 0 {
			require.NoError(t, mgr.Compact(ctx))
		}

		if got, want := len(found), i; got != want {
			t.Fatalf("unexpected number of manifests found: %v, want %v", got, want)
		}

		addAndVerify(ctx, t, mgr, labels1, item1)

		require.NoError(t, mgr.Flush(ctx))
		require.NoError(t, mgr.b.Flush(ctx))
	}
}

<<<<<<< HEAD
func TestManifestConfigureAutoCompaction(t *testing.T) {
	ctx := testlogging.Context(t)
	data := blobtesting.DataMap{}
	item1 := map[string]int{"foo": 1, "bar": 2}
	labels1 := map[string]string{"type": "item", "color": "red"}
	compactionCount := 99

	mgr := newManagerForTesting(ctx, t, data, ManagerOptions{AutoCompactionThreshold: compactionCount})

	for i := 0; i < compactionCount-1; i++ {
		addAndVerify(ctx, t, mgr, labels1, item1)
		require.NoError(t, mgr.Flush(ctx))
		require.NoError(t, mgr.b.Flush(ctx))
	}

	// Should not trigger compaction
	_, err := mgr.Find(ctx, labels1)
	require.NoError(t, err)

	foundContents := getManifestContentCount(ctx, t, mgr)

	if got, want := foundContents, compactionCount-1; got != want {
		t.Errorf("unexpected number of blocks: %v, want %v", got, want)
	}

	// Add another manifest
	addAndVerify(ctx, t, mgr, labels1, item1)

	require.NoError(t, mgr.Flush(ctx))
	require.NoError(t, mgr.b.Flush(ctx))

	// *Should* trigger compaction
	_, err = mgr.Find(ctx, labels1)
	require.NoError(t, err)

	foundContents = getManifestContentCount(ctx, t, mgr)

	if got, want := foundContents, 1; got != want {
		t.Errorf("unexpected number of blocks: %v, want %v", got, want)
	}
}

func getManifestContentCount(ctx context.Context, t *testing.T, mgr *Manager) int {
	t.Helper()

	foundContents := 0

	if err := mgr.b.IterateContents(
		ctx,
		content.IterateOptions{Range: index.PrefixRange(ContentPrefix)},
		func(ci content.Info) error {
			foundContents++
			return nil
		}); err != nil {
		t.Errorf("unable to list manifest content: %v", err)
	}

	return foundContents
=======
func TestManifestAutoCompactionWithReadOnly(t *testing.T) {
	ctx := testlogging.Context(t)
	data := blobtesting.DataMap{}

	bm := newContentManagerForTesting(ctx, t, data, contentManagerOpts{})

	mgr, err := NewManager(ctx, bm, ManagerOptions{}, nil)
	require.NoError(t, err, "getting initial manifest manager")

	for i := 0; i < 100; i++ {
		item1 := map[string]int{"foo": 1, "bar": 2}
		labels1 := map[string]string{"type": "item", "color": "red"}

		_, err = mgr.Put(ctx, labels1, item1)
		require.NoError(t, err, "adding item to manifest manager")

		require.NoError(t, mgr.Flush(ctx))
		require.NoError(t, mgr.b.Flush(ctx))
	}

	// Opening another instance of the manager should cause the manifest manager
	// to attempt to compact things.
	bm = newContentManagerForTesting(ctx, t, data, contentManagerOpts{readOnly: true})

	mgr, err = NewManager(ctx, bm, ManagerOptions{}, nil)
	require.NoError(t, err, "getting other instance of manifest manager")

	_, err = mgr.Find(ctx, map[string]string{"color": "red"})
	assert.NoError(t, err, "forcing reload of manifest manager")
>>>>>>> 1120e4f6
}<|MERGE_RESOLUTION|>--- conflicted
+++ resolved
@@ -308,15 +308,11 @@
 	})
 }
 
-<<<<<<< HEAD
-func newManagerForTesting(ctx context.Context, t *testing.T, data blobtesting.DataMap, options ManagerOptions) *Manager {
-=======
 type contentManagerOpts struct {
 	readOnly bool
 }
 
 func newContentManagerForTesting(ctx context.Context, t *testing.T, data blobtesting.DataMap, opts contentManagerOpts) contentManager {
->>>>>>> 1120e4f6
 	t.Helper()
 
 	st := blobtesting.NewMapStorage(data, nil, nil)
@@ -341,19 +337,15 @@
 
 	t.Cleanup(func() { bm.CloseShared(ctx) })
 
-<<<<<<< HEAD
+	return bm
+}
+
+func newManagerForTesting(ctx context.Context, t *testing.T, data blobtesting.DataMap, options ManagerOptions) *Manager {
+	t.Helper()
+
+	bm := newContentManagerForTesting(ctx, t, data, contentManagerOpts{})
+
 	mm, err := NewManager(ctx, bm, options, nil)
-=======
-	return bm
-}
-
-func newManagerForTesting(ctx context.Context, t *testing.T, data blobtesting.DataMap) *Manager {
-	t.Helper()
-
-	bm := newContentManagerForTesting(ctx, t, data, contentManagerOpts{})
-
-	mm, err := NewManager(ctx, bm, ManagerOptions{}, nil)
->>>>>>> 1120e4f6
 	require.NoError(t, err)
 
 	return mm
@@ -408,7 +400,6 @@
 	}
 }
 
-<<<<<<< HEAD
 func TestManifestConfigureAutoCompaction(t *testing.T) {
 	ctx := testlogging.Context(t)
 	data := blobtesting.DataMap{}
@@ -467,7 +458,8 @@
 	}
 
 	return foundContents
-=======
+}
+
 func TestManifestAutoCompactionWithReadOnly(t *testing.T) {
 	ctx := testlogging.Context(t)
 	data := blobtesting.DataMap{}
@@ -497,5 +489,4 @@
 
 	_, err = mgr.Find(ctx, map[string]string{"color": "red"})
 	assert.NoError(t, err, "forcing reload of manifest manager")
->>>>>>> 1120e4f6
 }