--- conflicted
+++ resolved
@@ -732,11 +732,8 @@
 	require.Len(t, metadataBlobList3, len(metadataBlobList2)+3)
 }
 
-<<<<<<< HEAD
-func TestSnapshotCreateWithAllAndPath(t *testing.T) {
-=======
+
 func TestSnapshotCreateAllSnapshotPath(t *testing.T) {
->>>>>>> d8a33bdd
 	t.Parallel()
 
 	runner := testenv.NewInProcRunner(t)
@@ -744,15 +741,7 @@
 
 	defer e.RunAndExpectSuccess(t, "repo", "disconnect")
 
-<<<<<<< HEAD
-	e.RunAndExpectSuccess(t, "repo", "create", "filesystem", "--path", e.RepoDir)
-
-	// creating a snapshot with a directory and --all should fail
-	e.RunAndExpectSuccess(t, "snapshot", "create", sharedTestDataDir1)
-	e.RunAndExpectSuccess(t, "snapshot", "create", sharedTestDataDir2)
-	e.RunAndExpectFailure(t, "snapshot", "create", sharedTestDataDir1, "--all")
-
-=======
+
 	e.RunAndExpectSuccess(t, "repo", "create", "filesystem", "--path", e.RepoDir, "--override-hostname=foo", "--override-username=foo")
 	e.RunAndExpectSuccess(t, "snapshot", "create", "--override-source", "bar@bar:/foo/bar", sharedTestDataDir1)
 	e.RunAndExpectSuccess(t, "snapshot", "create", "--override-source", "bar@bar:C:\\foo\\baz", sharedTestDataDir2)
@@ -795,5 +784,21 @@
 	} else {
 		require.Equal(t, "/foo/bar", si[2].Path)
 	}
->>>>>>> d8a33bdd
+}
+
+func TestSnapshotCreateWithAllAndPath(t *testing.T) {
+	t.Parallel()
+
+	runner := testenv.NewInProcRunner(t)
+	e := testenv.NewCLITest(t, testenv.RepoFormatNotImportant, runner)
+
+	defer e.RunAndExpectSuccess(t, "repo", "disconnect")
+
+	e.RunAndExpectSuccess(t, "repo", "create", "filesystem", "--path", e.RepoDir)
+
+	// creating a snapshot with a directory and --all should fail
+	e.RunAndExpectSuccess(t, "snapshot", "create", sharedTestDataDir1)
+	e.RunAndExpectSuccess(t, "snapshot", "create", sharedTestDataDir2)
+	e.RunAndExpectFailure(t, "snapshot", "create", sharedTestDataDir1, "--all")
+
 }