//go:build darwin || (linux && amd64)
// +build darwin linux,amd64

package multiclienttest

import (
	"context"
	"errors"
	"flag"
	"strconv"
	"testing"
	"time"

	"github.com/stretchr/testify/require"

	"github.com/kopia/kopia/internal/testlogging"
	"github.com/kopia/kopia/internal/timetrack"
	"github.com/kopia/kopia/tests/robustness"
	"github.com/kopia/kopia/tests/robustness/engine"
	"github.com/kopia/kopia/tests/robustness/fiofilewriter"
)

const (
	defaultTestDur           = 5 * time.Minute
	deleteContentsPercentage = 50
)

var randomizedTestDur = flag.Duration("rand-test-duration", defaultTestDur, "Set the duration for the randomized test")

func TestManySmallFiles(t *testing.T) {
	const (
		fileSize    = 4096
		numFiles    = 10000
		numClients  = 4
		maxDirDepth = 1
	)

	fileWriteOpts := map[string]string{
		fiofilewriter.MaxDirDepthField:         strconv.Itoa(maxDirDepth),
		fiofilewriter.MaxFileSizeField:         strconv.Itoa(fileSize),
		fiofilewriter.MinFileSizeField:         strconv.Itoa(fileSize),
		fiofilewriter.MaxNumFilesPerWriteField: strconv.Itoa(numFiles),
		fiofilewriter.MinNumFilesPerWriteField: strconv.Itoa(numFiles),
	}
	deleteDirOpts := map[string]string{
		fiofilewriter.MaxDirDepthField:             strconv.Itoa(maxDirDepth),
		fiofilewriter.DeletePercentOfContentsField: strconv.Itoa(deleteContentsPercentage),
	}

	f := func(ctx context.Context, t *testing.T) { //nolint:thelper
		err := tryRestoreIntoDataDirectory(ctx, t)
		require.NoError(t, err)

		_, err = eng.ExecAction(ctx, engine.DeleteRandomSubdirectoryActionKey, deleteDirOpts)
		require.NoError(t, err)

		_, err = eng.ExecAction(ctx, engine.DeleteDirectoryContentsActionKey, deleteDirOpts)
		require.NoError(t, err)

		_, err = eng.ExecAction(ctx, engine.WriteRandomFilesActionKey, fileWriteOpts)
		require.NoError(t, err)

		snapOut, err := eng.ExecAction(ctx, engine.SnapshotDirActionKey, nil)
		require.NoError(t, err)

		_, err = eng.ExecAction(ctx, engine.RestoreSnapshotActionKey, snapOut)
		require.NoError(t, err)
	}

	ctx := testlogging.ContextWithLevel(t, testlogging.LevelInfo)
	th.RunN(ctx, t, numClients, f)
}

func TestOneLargeFile(t *testing.T) {
	const (
		fileSize   = 40 * 1024 * 1024
		numFiles   = 1
		numClients = 4
	)

	fileWriteOpts := map[string]string{
		fiofilewriter.MaxDirDepthField:         strconv.Itoa(1),
		fiofilewriter.MaxFileSizeField:         strconv.Itoa(fileSize),
		fiofilewriter.MinFileSizeField:         strconv.Itoa(fileSize),
		fiofilewriter.MaxNumFilesPerWriteField: strconv.Itoa(numFiles),
		fiofilewriter.MinNumFilesPerWriteField: strconv.Itoa(numFiles),
	}

	f := func(ctx context.Context, t *testing.T) { //nolint:thelper
		err := tryRestoreIntoDataDirectory(ctx, t)
		require.NoError(t, err)

		_, err = eng.ExecAction(ctx, engine.WriteRandomFilesActionKey, fileWriteOpts)
		require.NoError(t, err)

		snapOut, err := eng.ExecAction(ctx, engine.SnapshotDirActionKey, nil)
		require.NoError(t, err)

		_, err = eng.ExecAction(ctx, engine.RestoreSnapshotActionKey, snapOut)
		require.NoError(t, err)
	}

	ctx := testlogging.ContextWithLevel(t, testlogging.LevelInfo)
	th.RunN(ctx, t, numClients, f)
}

func TestManySmallFilesAcrossDirecoryTree(t *testing.T) {
	// TODO: Test takes too long - need to address performance issues with fio writes
	const (
		fileSize      = 4096
		numFiles      = 1000
		filesPerWrite = 10
		actionRepeats = numFiles / filesPerWrite
		numClients    = 4
		maxDirDepth   = 15
	)

	fileWriteOpts := map[string]string{
		fiofilewriter.MaxDirDepthField:         strconv.Itoa(maxDirDepth),
		fiofilewriter.MaxFileSizeField:         strconv.Itoa(fileSize),
		fiofilewriter.MinFileSizeField:         strconv.Itoa(fileSize),
		fiofilewriter.MaxNumFilesPerWriteField: strconv.Itoa(filesPerWrite),
		fiofilewriter.MinNumFilesPerWriteField: strconv.Itoa(filesPerWrite),
		engine.ActionRepeaterField:             strconv.Itoa(actionRepeats),
	}
	deleteDirOpts := map[string]string{
		fiofilewriter.MaxDirDepthField:             strconv.Itoa(maxDirDepth),
		fiofilewriter.DeletePercentOfContentsField: strconv.Itoa(deleteContentsPercentage),
	}

	f := func(ctx context.Context, t *testing.T) { //nolint:thelper
		err := tryRestoreIntoDataDirectory(ctx, t)
		require.NoError(t, err)

		_, err = eng.ExecAction(ctx, engine.DeleteRandomSubdirectoryActionKey, deleteDirOpts)
		require.NoError(t, err)

		_, err = eng.ExecAction(ctx, engine.DeleteDirectoryContentsActionKey, deleteDirOpts)
		require.NoError(t, err)

		_, err = eng.ExecAction(ctx, engine.WriteRandomFilesActionKey, fileWriteOpts)
		require.NoError(t, err)

		snapOut, err := eng.ExecAction(ctx, engine.SnapshotDirActionKey, nil)
		require.NoError(t, err)

		_, err = eng.ExecAction(ctx, engine.RestoreSnapshotActionKey, snapOut)
		require.NoError(t, err)
	}

	ctx := testlogging.ContextWithLevel(t, testlogging.LevelInfo)
	th.RunN(ctx, t, numClients, f)

	// Run gc action once
	runGCFcn := func(ctx context.Context, t *testing.T) {
		t.Log("run maintenance")
		_, err := eng.ExecAction(ctx, engine.GCActionKey, nil)
		require.NoError(t, err)
	}
	th.RunN(ctx, t, 1, runGCFcn)
}

func TestRandomizedSmall(t *testing.T) {
	const numClients = 4

	st := timetrack.StartTimer()

	maxDirDepth := 3

	opts := engine.ActionOpts{
		engine.ActionControlActionKey: map[string]string{
			string(engine.SnapshotDirActionKey):              strconv.Itoa(2),
			string(engine.RestoreSnapshotActionKey):          strconv.Itoa(2),
			string(engine.DeleteRandomSnapshotActionKey):     strconv.Itoa(4),
			string(engine.WriteRandomFilesActionKey):         strconv.Itoa(8),
<<<<<<< HEAD
			string(engine.DeleteRandomSubdirectoryActionKey): strconv.Itoa(maxDirDepth),
		},
		engine.WriteRandomFilesActionKey: map[string]string{
			fiofilewriter.IOLimitPerWriteAction:        strconv.Itoa(512 * 1024 * 1024),
			fiofilewriter.MaxNumFilesPerWriteField:     strconv.Itoa(100),
			fiofilewriter.MaxFileSizeField:             strconv.Itoa(64 * 1024 * 1024),
			fiofilewriter.MaxDirDepthField:             strconv.Itoa(maxDirDepth),
=======
			string(engine.DeleteRandomSubdirectoryActionKey): strconv.Itoa(1),
			string(engine.DeleteDirectoryContentsActionKey):  strconv.Itoa(1),
		},
		engine.WriteRandomFilesActionKey: map[string]string{
			fiofilewriter.IOLimitPerWriteAction:    strconv.Itoa(512 * 1024 * 1024),
			fiofilewriter.MaxNumFilesPerWriteField: strconv.Itoa(100),
			fiofilewriter.MaxFileSizeField:         strconv.Itoa(64 * 1024 * 1024),
			fiofilewriter.MaxDirDepthField:         strconv.Itoa(maxDirDepth),
		},
		engine.DeleteDirectoryContentsActionKey: map[string]string{
>>>>>>> 55c750f2
			fiofilewriter.DeletePercentOfContentsField: strconv.Itoa(deleteContentsPercentage),
		},
	}

	f := func(ctx context.Context, t *testing.T) { //nolint:thelper
		err := tryRestoreIntoDataDirectory(ctx, t)
		require.NoError(t, err)

		//nolint:forbidigo
		for st.Elapsed() <= *randomizedTestDur {
			err := tryRandomAction(ctx, t, opts)
			require.NoError(t, err)
		}
	}

	ctx := testlogging.ContextWithLevel(t, testlogging.LevelInfo)
	th.RunN(ctx, t, numClients, f)
}

// tryRestoreIntoDataDirectory runs eng.ExecAction on the given parameters and masks no-op errors.
func tryRestoreIntoDataDirectory(ctx context.Context, t *testing.T) error { //nolint:thelper
	_, err := eng.ExecAction(ctx, engine.RestoreIntoDataDirectoryActionKey, nil)
	if errors.Is(err, robustness.ErrNoOp) {
		t.Log("Action resulted in no-op")
		return nil
	}

	return err
}

// tryRandomAction runs eng.ExecAction on the given parameters and masks no-op errors.
func tryRandomAction(ctx context.Context, t *testing.T, opts engine.ActionOpts) error { //nolint:thelper
	err := eng.RandomAction(ctx, opts)
	if errors.Is(err, robustness.ErrNoOp) {
		t.Log("Random action resulted in no-op")
		return nil
	}

	return err
}<|MERGE_RESOLUTION|>--- conflicted
+++ resolved
@@ -173,15 +173,6 @@
 			string(engine.RestoreSnapshotActionKey):          strconv.Itoa(2),
 			string(engine.DeleteRandomSnapshotActionKey):     strconv.Itoa(4),
 			string(engine.WriteRandomFilesActionKey):         strconv.Itoa(8),
-<<<<<<< HEAD
-			string(engine.DeleteRandomSubdirectoryActionKey): strconv.Itoa(maxDirDepth),
-		},
-		engine.WriteRandomFilesActionKey: map[string]string{
-			fiofilewriter.IOLimitPerWriteAction:        strconv.Itoa(512 * 1024 * 1024),
-			fiofilewriter.MaxNumFilesPerWriteField:     strconv.Itoa(100),
-			fiofilewriter.MaxFileSizeField:             strconv.Itoa(64 * 1024 * 1024),
-			fiofilewriter.MaxDirDepthField:             strconv.Itoa(maxDirDepth),
-=======
 			string(engine.DeleteRandomSubdirectoryActionKey): strconv.Itoa(1),
 			string(engine.DeleteDirectoryContentsActionKey):  strconv.Itoa(1),
 		},
@@ -192,7 +183,6 @@
 			fiofilewriter.MaxDirDepthField:         strconv.Itoa(maxDirDepth),
 		},
 		engine.DeleteDirectoryContentsActionKey: map[string]string{
->>>>>>> 55c750f2
 			fiofilewriter.DeletePercentOfContentsField: strconv.Itoa(deleteContentsPercentage),
 		},
 	}
