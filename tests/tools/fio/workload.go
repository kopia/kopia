--- conflicted
+++ resolved
@@ -45,9 +45,8 @@
 	return err
 }
 
-<<<<<<< HEAD
 // WriteFilesAtDepth writes files to a directory "depth" layers deep below
-// the base data directory
+// the base data directory.
 func (fr *Runner) WriteFilesAtDepth(relBasePath string, depth int, opt Options) error {
 	fullBasePath := filepath.Join(fr.LocalDataDir, relBasePath)
 
@@ -60,7 +59,7 @@
 }
 
 // WriteFilesAtDepthRandomBranch writes files to a directory "depth" layers deep below
-// the base data directory and branches at a random depth
+// the base data directory and branches at a random depth.
 func (fr *Runner) WriteFilesAtDepthRandomBranch(relBasePath string, depth int, opt Options) error {
 	fullBasePath := filepath.Join(fr.LocalDataDir, relBasePath)
 
@@ -72,10 +71,7 @@
 	return fr.writeFilesAtDepth(fullBasePath, depth, rand.Intn(depth+1), opt)
 }
 
-// DeleteRelDir deletes a relative directory in the runner's data directory
-=======
 // DeleteRelDir deletes a relative directory in the runner's data directory.
->>>>>>> 9a6dea89
 func (fr *Runner) DeleteRelDir(relDirPath string) error {
 	return os.RemoveAll(filepath.Join(fr.LocalDataDir, relDirPath))
 }
